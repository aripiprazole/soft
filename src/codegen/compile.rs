--- conflicted
+++ resolved
@@ -51,24 +51,14 @@
                 .get(name)
                 .unwrap_or_else(|| panic!("No such primitive: {name}"));
 
-<<<<<<< HEAD
-            let ptr = LLVMBuildGEP2(
-=======
             LLVMBuildCall2(
->>>>>>> 891b2225
                 self.builder,
                 symbol_ref.value_type,
                 symbol_ref.value,
                 args.as_mut_ptr(),
                 args.len() as u32,
                 cstr!(),
-<<<<<<< HEAD
-            );
-
-            LLVMBuildStore(self.builder, value, ptr);
-=======
             )
->>>>>>> 891b2225
         }
     }
 
@@ -77,7 +67,7 @@
             module: self.module,
             closure: self.environment.closure.clone(),
             symbols: self.environment.symbols.clone(),
-            super_environment: box Some(self.environment.clone()),
+            super_environment: Box::new(Some(self.environment.clone())),
         };
     }
 
@@ -134,26 +124,7 @@
     }
 }
 
-<<<<<<< HEAD
-type FunctionRef<'a> = (&'a str, *mut libc::c_void);
-
-impl Codegen {
-    pub fn enter_scope(&mut self) {
-        self.environment = Environment {
-            module: self.module,
-            closure: self.environment.closure.clone(),
-            symbols: self.environment.symbols.clone(),
-            super_environment: Box::new(Some(self.environment.clone())),
-        };
-    }
-
-    pub fn pop_scope(&mut self) {
-        self.environment = self.environment.super_environment.clone().unwrap();
-    }
-}
-=======
 type FunctionRef<'a> = (&'a str, AnyPtr);
->>>>>>> 891b2225
 
 impl Environment {
     #[allow(clippy::not_unsafe_ptr_arg_deref)]
