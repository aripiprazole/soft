--- conflicted
+++ resolved
@@ -45,11 +45,7 @@
                 Value::Cons(head, tail) => write!(f, "({head} {tail})"),
                 Value::Closure(env, t) => write!(f, "<closure: {env} {t}>"),
                 Value::Function(arity, _) => write!(f, "<function: {arity}>"),
-<<<<<<< HEAD
-                Value::Vec(items, size) => {
-=======
                 Value::Vec(len, items) => {
->>>>>>> 891b2225
                     let elems = unsafe {
                         std::ptr::slice_from_raw_parts(*items, *len)
                             .as_ref()
